import io
import os
import pytest
import shutil
import sys
import tempfile
import unittest

import nbformat

from ..api import read_notebook
<<<<<<< HEAD
from ..execute import execute_notebook, log_outputs, _translate_type_r
=======
from ..execute import execute_notebook, log_outputs, _translate_type_python
>>>>>>> 1fd3c2d9
from ..exceptions import PapermillExecutionError
from . import get_notebook_path, RedirectOutput

python_2 = sys.version_info[0] == 2

@pytest.mark.parametrize("test_input,expected", [
    ("foo", '"foo"'),
    ('{"foo": "bar"}', '"{\\"foo\\": \\"bar\\"}"'),
<<<<<<< HEAD
    ({"foo": "bar"}, 'list("foo" = "bar")'),
    ({"foo": '"bar"'}, 'list("foo" = "\\"bar\\"")'),
    ({"foo": ["bar"]}, 'list("foo" = list("bar"))'),
    ({"foo": {"bar": "baz"}}, 'list("foo" = list("bar" = "baz"))'),
    ({"foo": {"bar": '"baz"'}}, 'list("foo" = list("bar" = "\\"baz\\""))'),
    (["foo"], 'list("foo")'),
    (["foo", '"bar"'], 'list("foo", "\\"bar\\"")'),
    ([{"foo": "bar"}], 'list(list("foo" = "bar"))'),
    ([{"foo": '"bar"'}], 'list(list("foo" = "\\"bar\\""))'),
=======
    ({"foo": "bar"}, '{"foo": "bar"}'),
    ({"foo": '"bar"'}, '{"foo": "\\"bar\\""}'),
    ({"foo": ["bar"]}, '{"foo": ["bar"]}'),
    ({"foo": {"bar": "baz"}}, '{"foo": {"bar": "baz"}}'),
    ({"foo": {"bar": '"baz"'}}, '{"foo": {"bar": "\\"baz\\""}}'),
    (["foo"], '["foo"]'),
    (["foo", '"bar"'], '["foo", "\\"bar\\""]'),
    ([{"foo": "bar"}], '[{"foo": "bar"}]'),
    ([{"foo": '"bar"'}], '[{"foo": "\\"bar\\""}]'),
>>>>>>> 1fd3c2d9
    (12345, '12345'),
    (-54321, '-54321'),
    (1.2345, '1.2345'),
    (-5432.1, '-5432.1'),
<<<<<<< HEAD
    (True, 'TRUE'),
    (False, 'FALSE')
])
def test_translate_type_python(test_input, expected):
    assert _translate_type_r(test_input) == expected
=======
    (True, 'True'),
    (False, 'False')
])
def test_translate_type_python(test_input, expected):
    assert _translate_type_python(test_input) == expected
>>>>>>> 1fd3c2d9

class TestNotebookHelpers(unittest.TestCase):
    def setUp(self):
        self.test_dir = tempfile.mkdtemp()
        self.notebook_name = 'simple_execute_2.ipynb' if python_2 else 'simple_execute.ipynb'
        self.notebook_path = get_notebook_path(self.notebook_name)
        self.nb_test_executed_fname = os.path.join(self.test_dir, 'output_{}'.format(self.notebook_name))

    def tearDown(self):
        shutil.rmtree(self.test_dir)

    def test_cell_insertion(self):
        execute_notebook(self.notebook_path, self.nb_test_executed_fname, {'msg': 'Hello'})
        test_nb = read_notebook(self.nb_test_executed_fname)
        self.assertListEqual(test_nb.node.cells[1].get('source').split('\n'), ['# Parameters', 'msg = "Hello"', ''])
        self.assertEqual(test_nb.parameters, {'msg': 'Hello'})

    def test_no_tags(self):
        notebook_name = 'no_parameters.ipynb'
        nb_test_executed_fname = os.path.join(self.test_dir, 'output_{}'.format(notebook_name))
        execute_notebook(get_notebook_path(notebook_name), nb_test_executed_fname, {'msg': 'Hello'})
        test_nb = read_notebook(nb_test_executed_fname)
        self.assertListEqual(test_nb.node.cells[0].get('source').split('\n'), ['# Parameters', 'msg = "Hello"', ''])
        self.assertEqual(test_nb.parameters, {'msg': 'Hello'})

    def test_quoted_params(self):
        execute_notebook(self.notebook_path, self.nb_test_executed_fname, {'msg': '"Hello"'})
        test_nb = read_notebook(self.nb_test_executed_fname)
        self.assertListEqual(test_nb.node.cells[1].get('source').split('\n'), ['# Parameters', r'msg = "\"Hello\""', ''])
        self.assertEqual(test_nb.parameters, {'msg': '"Hello"'})

    def test_backslash_params(self):
        execute_notebook(self.notebook_path, self.nb_test_executed_fname, {'foo': r'do\ not\ crash'})
        test_nb = read_notebook(self.nb_test_executed_fname)
        self.assertListEqual(test_nb.node.cells[1].get('source').split('\n'), ['# Parameters', r'foo = "do\\ not\\ crash"', ''])
        self.assertEqual(test_nb.parameters, {'foo': r'do\ not\ crash'})

    def test_backslash_quote_params(self):
        execute_notebook(self.notebook_path, self.nb_test_executed_fname, {'foo': r'bar=\"baz\"'})
        test_nb = read_notebook(self.nb_test_executed_fname)
        self.assertListEqual(test_nb.node.cells[1].get('source').split('\n'), ['# Parameters', r'foo = "bar=\\\"baz\\\""', ''])
        self.assertEqual(test_nb.parameters, {'foo': r'bar=\"baz\"'})

    def test_double_backslash_quote_params(self):
        execute_notebook(self.notebook_path, self.nb_test_executed_fname, {'foo': r'\\"bar\\"'})
        test_nb = read_notebook(self.nb_test_executed_fname)
        self.assertListEqual(test_nb.node.cells[1].get('source').split('\n'), ['# Parameters', r'foo = "\\\\\"bar\\\\\""', ''])
        self.assertEqual(test_nb.parameters, {'foo': r'\\"bar\\"'})

class TestBrokenNotebook1(unittest.TestCase):

    def setUp(self):
        self.test_dir = tempfile.mkdtemp()

    def tearDown(self):
        shutil.rmtree(self.test_dir)

    def test(self):
        path = get_notebook_path('broken1.ipynb')
        result_path = os.path.join(self.test_dir, 'broken1.ipynb')
        with self.assertRaises(PapermillExecutionError):
            execute_notebook(path, result_path)
        nb = read_notebook(result_path)
        self.assertEqual(nb.node.cells[0].cell_type, "markdown")
        self.assertEqual(nb.node.cells[1].execution_count, 1)
        self.assertEqual(nb.node.cells[2].execution_count, 2)
        self.assertEqual(nb.node.cells[2].outputs[0].output_type, 'error')
        self.assertEqual(nb.node.cells[3].execution_count, None)


class TestBrokenNotebook2(unittest.TestCase):

    def setUp(self):
        self.test_dir = tempfile.mkdtemp()

    def tearDown(self):
        shutil.rmtree(self.test_dir)

    def test(self):
        path = get_notebook_path('broken2.ipynb')
        result_path = os.path.join(self.test_dir, 'broken2.ipynb')
        with self.assertRaises(PapermillExecutionError):
            execute_notebook(path, result_path)
        nb = read_notebook(result_path)
        self.assertEqual(nb.node.cells[0].cell_type, "markdown")
        self.assertEqual(nb.node.cells[1].execution_count, 1)
        self.assertEqual(nb.node.cells[2].execution_count, 2)
        self.assertEqual(nb.node.cells[2].outputs[0].output_type, 'display_data')
        self.assertEqual(nb.node.cells[2].outputs[1].output_type, 'error')
        self.assertEqual(nb.node.cells[3].execution_count, None)


class TestLogging(unittest.TestCase):

    def setUp(self):
        self.saved_stdout = sys.stdout
        self.out = io.StringIO()
        sys.stdout = self.out

    def tearDown(self):
        sys.stdout = self.saved_stdout

    def test_logging(self):

        nb = nbformat.read(get_notebook_path('test_logging.ipynb'), as_version=4)

        # stderr output
        with RedirectOutput() as redirect:
            log_outputs(nb.cells[0])
            stdout = redirect.get_stdout()
            self.assertEqual(stdout, u'Out [1] --------------------------------\n\n')
            stderr = redirect.get_stderr()
            self.assertEqual(stderr, u'Out [1] --------------------------------\nINFO:test:test text\n\n')

        # stream output
        with RedirectOutput() as redirect:
            log_outputs(nb.cells[1])
            stdout = redirect.get_stdout()
            self.assertEqual(stdout, u'Out [2] --------------------------------\nhello world\n\n')
            stderr = redirect.get_stderr()
            self.assertEqual(stderr, u'Out [2] --------------------------------\n\n')

        # text/plain output
        with RedirectOutput() as redirect:
            log_outputs(nb.cells[2])
            stdout = redirect.get_stdout()
            self.assertEqual(stdout,
                             (
                                "Out [3] --------------------------------\n"
                                "<matplotlib.axes._subplots.AxesSubplot at 0x7f8391f10290>\n"
                                "<matplotlib.figure.Figure at 0x7f830af7b350>\n"
                                )
                             )
            stderr = redirect.get_stderr()
            self.assertEqual(stderr, u'Out [3] --------------------------------\n\n')<|MERGE_RESOLUTION|>--- conflicted
+++ resolved
@@ -9,11 +9,7 @@
 import nbformat
 
 from ..api import read_notebook
-<<<<<<< HEAD
-from ..execute import execute_notebook, log_outputs, _translate_type_r
-=======
-from ..execute import execute_notebook, log_outputs, _translate_type_python
->>>>>>> 1fd3c2d9
+from ..execute import execute_notebook, log_outputs, _translate_type_python, _translate_type_r
 from ..exceptions import PapermillExecutionError
 from . import get_notebook_path, RedirectOutput
 
@@ -22,7 +18,28 @@
 @pytest.mark.parametrize("test_input,expected", [
     ("foo", '"foo"'),
     ('{"foo": "bar"}', '"{\\"foo\\": \\"bar\\"}"'),
-<<<<<<< HEAD
+    ({"foo": "bar"}, '{"foo": "bar"}'),
+    ({"foo": '"bar"'}, '{"foo": "\\"bar\\""}'),
+    ({"foo": ["bar"]}, '{"foo": ["bar"]}'),
+    ({"foo": {"bar": "baz"}}, '{"foo": {"bar": "baz"}}'),
+    ({"foo": {"bar": '"baz"'}}, '{"foo": {"bar": "\\"baz\\""}}'),
+    (["foo"], '["foo"]'),
+    (["foo", '"bar"'], '["foo", "\\"bar\\""]'),
+    ([{"foo": "bar"}], '[{"foo": "bar"}]'),
+    ([{"foo": '"bar"'}], '[{"foo": "\\"bar\\""}]'),
+    (12345, '12345'),
+    (-54321, '-54321'),
+    (1.2345, '1.2345'),
+    (-5432.1, '-5432.1'),
+    (True, 'True'),
+    (False, 'False')
+])
+def test_translate_type_python(test_input, expected):
+    assert _translate_type_python(test_input) == expected
+
+@pytest.mark.parametrize("test_input,expected", [
+    ("foo", '"foo"'),
+    ('{"foo": "bar"}', '"{\\"foo\\": \\"bar\\"}"'),
     ({"foo": "bar"}, 'list("foo" = "bar")'),
     ({"foo": '"bar"'}, 'list("foo" = "\\"bar\\"")'),
     ({"foo": ["bar"]}, 'list("foo" = list("bar"))'),
@@ -32,34 +49,15 @@
     (["foo", '"bar"'], 'list("foo", "\\"bar\\"")'),
     ([{"foo": "bar"}], 'list(list("foo" = "bar"))'),
     ([{"foo": '"bar"'}], 'list(list("foo" = "\\"bar\\""))'),
-=======
-    ({"foo": "bar"}, '{"foo": "bar"}'),
-    ({"foo": '"bar"'}, '{"foo": "\\"bar\\""}'),
-    ({"foo": ["bar"]}, '{"foo": ["bar"]}'),
-    ({"foo": {"bar": "baz"}}, '{"foo": {"bar": "baz"}}'),
-    ({"foo": {"bar": '"baz"'}}, '{"foo": {"bar": "\\"baz\\""}}'),
-    (["foo"], '["foo"]'),
-    (["foo", '"bar"'], '["foo", "\\"bar\\""]'),
-    ([{"foo": "bar"}], '[{"foo": "bar"}]'),
-    ([{"foo": '"bar"'}], '[{"foo": "\\"bar\\""}]'),
->>>>>>> 1fd3c2d9
     (12345, '12345'),
     (-54321, '-54321'),
     (1.2345, '1.2345'),
     (-5432.1, '-5432.1'),
-<<<<<<< HEAD
     (True, 'TRUE'),
     (False, 'FALSE')
 ])
-def test_translate_type_python(test_input, expected):
+def test_translate_type_r(test_input, expected):
     assert _translate_type_r(test_input) == expected
-=======
-    (True, 'True'),
-    (False, 'False')
-])
-def test_translate_type_python(test_input, expected):
-    assert _translate_type_python(test_input) == expected
->>>>>>> 1fd3c2d9
 
 class TestNotebookHelpers(unittest.TestCase):
     def setUp(self):
